--- conflicted
+++ resolved
@@ -13,15 +13,11 @@
   weight: ["400", "500", "600", "700"],
 });
 
-<<<<<<< HEAD
 interface WelcomeScreenProps {
   username: string;
 }
 
 export default function WelcomeScreen({ username }: WelcomeScreenProps) {
-=======
-export default function WelcomeScreen({ username = "username" }) {
->>>>>>> 45dda7db
   const router = useRouter();
   return (
     <div className="w-222 bg-gradient-to-r from-[#121A19] to-[#121A19] flex flex-col items-center justify-center relative overflow-hidden">
@@ -63,15 +59,11 @@
             <Share className="w-5 h-5 text-white" />
           </button>
 
-<<<<<<< HEAD
           {/* Continue Button */}
           <button onClick={() => router.push("/")}
-=======
-          <button
->>>>>>> 45dda7db
             className="w-73 justify-center bg-[linear-gradient(135deg,_#15FDE4_100%,_#13E5CE_0%)]
   shadow-[inset_-6px_-6px_12px_#1E9E90,_inset_6px_6px_10px_#24FFE7] cursor-pointer hover:bg-cyan-500 text-black font-semibold px-12 py-3 rounded-full inline-flex items-center gap-2 transition-all"
-            onClick={() => router.push("/")}
+
           >
             <span>Continue</span>
             <ArrowRight className="w-5 h-5" />
