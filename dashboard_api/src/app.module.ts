import { Module } from '@nestjs/common';
import { ConfigModule } from '@nestjs/config';
import { HealthModule } from './health/health.module';
import { UserModule } from './user/user.module';
import { PseudonymModule } from './pseudonym/pseudonym.module';
import { WalletModule } from './wallet/wallet.module';
import { AuditLogModule } from './audit-log/audit-log.module';
import { AdminModule } from './admin/admin.module';
import { AdminUsersModule } from './admin/user/admin-users.module';
import { SwaggerDocsModule } from './admin/swagger-docs/swagger-docs.module';
import { ReportsModule } from './reports/reports.module';
import { FinanceMetricsModule } from './finance-metrics/finance-metrics.module';
import { AdminCreatorModule } from './admin/creator/admin-creator.module';
<<<<<<< HEAD
=======
import { AnalyticsOverviewModule } from './analytics-overview/analytics-overview.module';
import { SessionModule } from './session-management/session.module';
>>>>>>> c5f403e0

@Module({
  imports: [
    ConfigModule.forRoot({
      isGlobal: true,
    }),
    HealthModule,
    UserModule,
    PseudonymModule,
    WalletModule,
    AuditLogModule,
    AdminModule,
    AdminUsersModule,
    SwaggerDocsModule,
    ReportsModule,
    FinanceMetricsModule,
    AdminCreatorModule,
<<<<<<< HEAD
=======
    AnalyticsOverviewModule,
    SessionModule,
>>>>>>> c5f403e0
  ],
})
export class AppModule {}<|MERGE_RESOLUTION|>--- conflicted
+++ resolved
@@ -11,11 +11,8 @@
 import { ReportsModule } from './reports/reports.module';
 import { FinanceMetricsModule } from './finance-metrics/finance-metrics.module';
 import { AdminCreatorModule } from './admin/creator/admin-creator.module';
-<<<<<<< HEAD
-=======
 import { AnalyticsOverviewModule } from './analytics-overview/analytics-overview.module';
 import { SessionModule } from './session-management/session.module';
->>>>>>> c5f403e0
 
 @Module({
   imports: [
@@ -33,11 +30,8 @@
     ReportsModule,
     FinanceMetricsModule,
     AdminCreatorModule,
-<<<<<<< HEAD
-=======
     AnalyticsOverviewModule,
     SessionModule,
->>>>>>> c5f403e0
   ],
 })
 export class AppModule {}