--- conflicted
+++ resolved
@@ -11,11 +11,7 @@
 import { ReportsModule } from './reports/reports.module';
 import { FinanceMetricsModule } from './finance-metrics/finance-metrics.module';
 import { AdminCreatorModule } from './admin/creator/admin-creator.module';
-<<<<<<< HEAD
-import { RestoreProcedureModule } from './restore-procedure/restore-procedure.module';
-=======
 import { AnalyticsOverviewModule } from './analytics-overview/analytics-overview.module';
->>>>>>> f46812d8
 
 @Module({
   imports: [
@@ -33,11 +29,7 @@
     ReportsModule,
     FinanceMetricsModule,
     AdminCreatorModule,
-<<<<<<< HEAD
-    RestoreProcedureModule,
-=======
     AnalyticsOverviewModule,
->>>>>>> f46812d8
   ],
 })
 export class AppModule {}