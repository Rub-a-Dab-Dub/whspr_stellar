--- conflicted
+++ resolved
@@ -9,11 +9,6 @@
 import { HealthModule } from './health/health.module';
 import { TradeModule } from './trade/trade.module';
 import { RoomThemesModule } from './room-themes/room-themes.module';
-<<<<<<< HEAD
-import { ChallengesModule } from './challenges/challenges.module';
-=======
-import { WalletIntegrationModule } from './wallet-integration/wallet-integration.module';
->>>>>>> 7e2ebc8a
 import { SecretsModule } from './secrets/secrets.module';
 import { PodcastRoomsModule } from './podcast-rooms/podcast-rooms.module';
 import { GamblesModule } from './gambles/gambles.module';
@@ -65,11 +60,6 @@
     PodcastRoomsModule,
     GamblesModule,
     RoomThemesModule,
-<<<<<<< HEAD
-    ChallengesModule,
-=======
-    WalletIntegrationModule,
->>>>>>> 7e2ebc8a
   ],
   controllers: [AppController],
   providers: [AppService],
