--- conflicted
+++ resolved
@@ -7,12 +7,6 @@
 import { DatabaseModule } from './database/database.module';
 import { HealthModule } from './health/health.module';
 import { TradeModule } from './trade/trade.module';
-<<<<<<< HEAD
-=======
-import { SecretsModule } from './modules/secrets/secrets.module';
-import { EventEmitterModule } from '@nestjs/event-emitter';
-import { PodcastRoomsModule } from './podcast-rooms/podcast-rooms.module';
->>>>>>> 71a6c06c
 
 function loadModules(): (new () => any)[] {
   const modulesDir = path.join(__dirname);
